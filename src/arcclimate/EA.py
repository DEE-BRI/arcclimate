"""
標準年の計算モジュール
"""

# 拡張アメダス(MetDS(株)気象データシステム社)の
# 標準年データの2010年版の作成方法を参考とした
# ※2020年版は作成方法が変更されている
#     
# 参考文献
# 二宮 秀與 他
# 外皮・躯体と設備・機器の総合エネルギーシミュレーションツール
# 「BEST」の開発(その172)30 年拡張アメダス気象データ
# 空気調和・衛生工学会大会 学術講演論文集 2016.5 (0), 13-16, 2016

import calendar
import datetime as dt
import numpy as np
import pandas as pd
from typing import List, Tuple, Generator
from datetime import timedelta


def calc_EA(df: pd.DataFrame, start_year: int, end_year: int, use_est: bool) \
        -> Tuple[pd.DataFrame, List[int]]:
    """標準年の計算

    Args:
      df(pd.DataFrame): MSMデータフレーム
      start_year(int): 標準年データの検討開始年
      end_year(int): 標準年データの検討終了年
      use_est(bool): 標準年データの検討に日射量の推計値を使用する(使用しない場合2018年以降のデータのみで作成)

    Returns:
      Tuple[pd.DataFrame, List[int]]: 標準年MSMデータフレームおよび選択された年のリストのタプル
    """
    if use_est:
        # * 標準年データの検討に日射量の推計値を使用する
        #   -> `DSWRF_msm`列を削除し、`DSWRF_est`列を`DSWRF`列へ変更(推計値データを採用)
        df.drop("DSWRF_msm", axis=1, inplace=True)
        df.rename(columns={"DSWRF_est": "DSWRF"}, inplace=True)

        start_index = dt.datetime(int(start_year), 1, 1)
        end_index = dt.datetime(int(end_year), 12, 31)
        df_targ = df[(start_index <= df.index) &
                     (df.index <= end_index)].copy()

        # TODO: drop, rename処理はcopyの後の方がよさそう

    else:
        # * 2018年以降のデータのみで作成
        # * `DSWRF_est`列を削除し、`DSWRF_msm`列を`DSWRF`列へ変更(MSMデータを採用)
        df.drop("DSWRF_est", axis=1, inplace=True)
        df.rename(columns={"DSWRF_msm": "DSWRF"}, inplace=True)

        start_year = np.where(start_year <= 2018, 2018, start_year)

        start_index = dt.datetime(start_year, 1, 1)
        end_index = dt.datetime(int(end_year), 12, 31)
        df_targ = df[(start_index <= df.index) &
                     (df.index <= end_index)].copy()

        # TODO: drop, rename処理はcopyの後の方がよさそう
        # TODO: copy処理は if/elseの両方で同じに見える

    # ベクトル風速`w_spd`, 16方位の風向風速`w_dir`の列を削除
    df.drop(["w_spd", "w_dir"], axis=1, inplace=True)

    # groupのターゲットを追加
    # カラム [TMP, MR, DSWF, Ld, VGRD, UGRD, PRES, APCP01, MR_sat, w_spd, w_dir]
    #   ↓
    # カラム [TMP, MR, DSWF, Ld, VGRD, UGRD, PRES, APCP01, MR_sat, w_spd, w_dir, y, m, d]
    #                            TMP        MR  DSWRF        Ld      VGRD      UGRD          PRES    APCP01    MR_sat     w_spd  w_dir     y   m   d
    # date
    # 2011-01-01 00:00:00  -6.776232  1.969510    0.0  0.772116 -3.051297  0.837700  98383.696285  0.021976  2.344268  3.139605  337.5  2011  01  01
    # 2011-01-01 01:00:00  -5.862659  2.085005    0.0  0.793957 -3.203325  0.251010  98437.952674  0.001623  2.511178  3.203325  360.0  2011  01  01
    df_targ["y"] = df_targ.index.strftime('%Y')
    df_targ["m"] = df_targ.index.strftime('%m')
    df_targ["d"] = df_targ.index.strftime('%d')

    df_temp = grouping(df_targ)
    df_temp = get_mean_std(df_temp)

    # df_temp
    #         y   m   TMP  DSWRF    MR  APCP01  w_spd
    # 0    2011  01  True   True  True    True   True
    # 1    2012  01  True   True  True    True   True
    # 2    2013  01  True   True  True    True   True

    # FS計算
    #         y   m    TMP  DSWRF     MR  APCP01  w_spd    TMP_FS
    # 0    2011  01  False  False  False   False  False  0.076795
    # 1    2012  01  False   True  False    True  False  0.149116
    FS = get_FS(df_targ, df_temp)

    # 月別に代表的な年を取得
    rep_years = _get_representative_years(df_temp, FS)

    # 月別に代表的な年から接合した1年間のデータを作成
    df_EA = _make_EA(df, rep_years)

    # 接合部の円滑化
    for target, before_year, after_year in _get_smoothing_months(rep_years):
        _smooth_month_gaps(target, before_year, after_year, df, df_EA)

    if use_est:
        df_EA.rename(columns={"DSWRF": "DSWRF_est"}, inplace=True)

    else:
        df_EA.rename(columns={"DSWRF": "DSWRF_msm"}, inplace=True)

    return df_EA, rep_years


def grouping(msm: pd.DataFrame) -> pd.DataFrame:
    """月偏差値,月平均,年月平均のMSMデータフレームの作成

    Args:
      df: MSMデータフレーム

    Returns:
      pd.DataFrame: 月偏差値,月平均,年月平均のMSMデータフレーム
    """
    # 月ごとの標準偏差に変換したデータフレーム作成
    g_m_std = msm.groupby(["m"]).std().reset_index()

    # 月平均に変換したデータフレーム作成
    g_m_mean = msm.groupby(["m"]).mean().reset_index()

    # 年月平均に変換したデータフレーム作成
    g_ym_mean = msm.groupby(["y", "m"]).mean().reset_index()

    # データフレームの合成
    # カラム [y, m,
    #         TMP_mean_ym, MR_mean_ym, DSWF_mean_ym, Ld_mean_ym,
    #         VGRD_mean_ym, UGRD_mean_ym,
    #         PRES_mean_ym, APCP01_mean_ym,
    #         MR_sat_mean_ym, w_spd_mean_ym, w_dir_mean_ym,
    #         TMP_mean_m, MR_mean_m, DSWF_mean_m, Ld_mean_m,
    #         VGRD_mean_m, UGRD_mean_m,
    #         PRES_mean_m, APCP01_mean_m,
    #         MR_sat_mean_m, w_spd_mean_m, w_dir_mean_m,
    #         TMP_std_m, MR_std_m, DSWF_std_m, Ld_std_m,
    #         VGRD_std_m, UGRD_std_m,
    #         PRES_std_m, APCP01_std_m,
    #         MR_sat_std_m, w_spd_std_m, w_dir_std_m]
    df_temp = pd.merge(g_ym_mean, g_m_mean, on='m', suffixes=['', '_mean_m'])
    df_temp = pd.merge(df_temp, g_m_std, on='m',
                       suffixes=['_mean_ym', '_std_m'])

    return df_temp


def get_mean_std(df_temp: pd.DataFrame) -> pd.DataFrame:
    """

    Args:
      df_temp(pd.DataFrame): 

    Returns:
      pd.DataFrame: 
    """
    set_1 = ["TMP", "DSWRF", "MR"]
    for weather in set_1:
        # 月平均と年月平均の差分(絶対値)計算 => "XXX_mean"
        df_temp[weather + "_dev"] = abs(df_temp[weather + "_mean_m"] - df_temp[weather + "_mean_ym"])

        # 月平均と年月平均の差分 "XXX_mean" が月標準偏差σ以下か？ => "XXX"
        # ()
        df_temp[weather] = (df_temp[weather + "_dev"] <= df_temp[weather + "_std_m"])

    set_2 = ["APCP01", "w_spd"]
    for weather in set_2:
        # 月平均と年月平均の差分(絶対値)計算 => "XXX_mean"
        df_temp[weather + "_dev"] = abs(df_temp[weather + "_mean_m"] - df_temp[weather + "_mean_ym"])

        # 月平均と年月平均の差分 "XXX_mean" が月標準偏差σ×1.5以下か？ => "XXX"
        df_temp[weather] = (df_temp[weather + "_dev"] <= (1.5 * df_temp[weather + "_std_m"]))

    # 各項目が想定信頼区間に入っているかを真偽値で格納したデータフレーム
    #         y   m   TMP_dev   TMP   DSWRF  MR   APCP01  w_spd
    # 0    2011  01     0.01   True   True  True   True   True
    # 1    2012  01     0.01   True   True  True   True   True
    # 2    2013  01     0.01   True   True  True   True   True
    return df_temp.loc[:, ["y", "m", "TMP_dev", "TMP", "DSWRF", "MR", "APCP01", "w_spd"]]


def get_FS(df, df_temp):
    """FS(Finkelstein Schafer statistics)計算

    Args:
      df:
      df_temp: 

    Returns:

    """


    # FSの容器の作成
    #         y   m
    # 0    2011  01
    # 1    2012  01
    FS = df_temp.loc[:, ["y", "m"]]

    weather_list = ["TMP", "DSWRF", "MR", "APCP01", "w_spd"]

    # 日平均計算
    g_ymd_mean = df.groupby(["y", "m", "d"], as_index=False).mean()

    # 月ごとのグループを作成
    g_ymd_mean_m = g_ymd_mean.groupby(["m"], as_index=False)

    # 月ごとの累積度数分布(CDF)の計算
    for name, group in g_ymd_mean_m:
        for weather in weather_list:
            g = group.sort_values(weather).reset_index()
            N = len(g)
            g.loc[:, "cdf_ALL"] = [(i + 1) / N for i in range(N)]
            g = g.sort_values('index').set_index('index')
            g_ymd_mean.loc[list(g.index), weather +
                           "_cdf_ALL"] = g["cdf_ALL"].values

    # 年月ごとの累積度数分布(CDF)の計算
    g_ymd_mean_ym = g_ymd_mean.groupby(["y", "m"], as_index=False)
    for name, group in g_ymd_mean_ym:
        for weather in weather_list:
            g = group.sort_values(weather).reset_index()
            N = len(g)
            g.loc[:, "cdf_year"] = [(i + 1) / N for i in range(N)]
            g = g.sort_values('index').set_index('index')
            g_ymd_mean.loc[list(g.index), weather +
                           "_cdf_year"] = g["cdf_year"].values

    for weather in weather_list:
        g_ymd_mean.loc[:, weather + "_FS"] = np.abs(g_ymd_mean[weather + "_cdf_ALL"].values - g_ymd_mean[weather + "_cdf_year"].values)
        df_FS = g_ymd_mean.loc[:, ["y", "m", weather + "_FS"]].groupby(["y", "m"], as_index=False).mean()
        FS = pd.merge(FS, df_FS, on=['y', 'm'])

    FS_std = FS.groupby(["m"]).std().reset_index()

    FS = pd.merge(FS, FS_std, on='m', suffixes=['', '_std'])

    set_1 = ["TMP", "DSWRF", "MR"]
    for weather in set_1:
        FS[weather] = (FS[weather + "_FS"] <= FS[weather + "_FS_std"])

    set_2 = ["APCP01", "w_spd"]
    for weather in set_2:
        FS[weather] = (FS[weather + "_FS"] <= (1.5 * FS[weather + "_FS_std"]))

    return FS.loc[:, ["y", "m", "TMP", "DSWRF", "MR", "APCP01", "w_spd", 'TMP_FS']]


# **** 代表年の決定と接合処理 ****


def _get_representative_years(df_temp: pd.DataFrame, FS: pd.DataFrame) -> List[int]:
    """

    Args:
      df_temp(pd.DataFrame): 
      FS: 

    Returns:
      List[int]: 月別の代表的な年
    """
    df_threshold = pd.merge(df_temp, FS, on=['y', 'm'], suffixes=['_mean', '_fs']).sort_values(["m", "y"]).reset_index(
        drop=True)

    # 選定は、気温(偏差)=>水平面全天日射量(偏差)=>絶対湿度(偏差)=>降水量(偏差)=>風速(偏差)=>
    # 気温(FS)=>水平面全天日射量(FS)=>絶対湿度(FS)=>降水量(FS)=>風速(FS)の順に判定を行う
    # 最終的に複数が候補となった場合は気温(偏差)が最も0に近い年を選定する。

    select_list = ["TMP_mean",
                   "DSWRF_mean",
                   "MR_mean",
                   "APCP01_mean",
                   "w_spd_mean",
                   "TMP_fs",
                   "DSWRF_fs",
                   "MR_fs",
                   "APCP01_fs",
                   "w_spd_fs"]

    select_year = []

    g_m = df_threshold.groupby(["m"])

    for name, group in g_m:
        center_y = group['y'].astype(int).mean()

        # 判定指標でループ(候補が単一の年になるまで繰り返す)
        for select in select_list:
            group_temp = group[group[select] == True]

            if group_temp['y'].count() == 0:
<<<<<<< HEAD

                group_temp = group[group['TMP_FS']
                            == group['TMP_FS'].min()].copy()

                # TMP_FSの最小が複数残った場合
                if group_temp['y'].count() != 1:
                    group = group_temp

                else:
                    select_year += list(group_temp['y'].values)

=======
                # group_temp(selectがTrueの年)が0個
                # =>group(前selectがTrueの年)の中から気温(偏差)が最も小さい年を選定

                # TMP_devが最小の年を抜粋
                group_temp = group[group['TMP_dev']
                            == group['TMP_dev'].min()].copy()

                if group_temp['y'].count() != 1:
                    # TMP_devの最小が複数残った場合 => 次の判定指標へ

                    group = group_temp

                else:
                    # TMP_devの最小が1つの場合 => 代表年として選定

                    select_year += list(group_temp['y'].values)
>>>>>>> cbb133d4
                    break

            elif group_temp['y'].count() == 1:
                # group_temp(selectがTrueの年)が1個 => 代表年として選定

                select_year += list(group_temp['y'].values)

                break

            elif select == "w_spd_fs":
<<<<<<< HEAD
                group_temp = group[group['TMP_FS']
                            == group['TMP_FS'].min()].copy()

                # TMP_FSの最小が複数残った場合
                if group_temp['y'].count() != 1:
                    group_temp['y_abs'] = abs(group_temp.loc[:,'y'].astype(int)-center_y)                    
                    group_temp = group_temp[group_temp['y_abs']
                                            == group_temp['y_abs'].min()]

                    # 対象期間の中心年に近い年が複数残った場合
                    if group_temp['y'].count() != 1:
                        select_year += list(group_temp['y'].min()) # 若い年を選択する

                    else:
=======
                # 判定指標がw_spd_fs(最後の判定指標)の時 => 気温(偏差)で判定

                # TMP_devが最小の年を抜粋
                group_temp = group[group['TMP_dev']
                            == group['TMP_dev'].min()].copy()

                if group_temp['y'].count() != 1:
                    # TMP_devの最小が複数残った場合 => 対象期間の中心(平均)に近い年を選定

                    group_temp['y_abs'] = abs(group_temp.loc[:,'y'].astype(int)-center_y)                    
                    group_temp = group_temp[group_temp['y_abs'] == group_temp['y_abs'].min()]

                    if group_temp['y'].count() != 1:
                        # 対象期間の中心(平均)に近い年が複数残った場合 => 若い年を選定

                        select_year += list(group_temp['y'].min())

                    else:
                        # 対象期間の中心(平均)に近い年が1つ => 代表年として選定

>>>>>>> cbb133d4
                        select_year += list(group_temp['y'].values)
                        break

                else:
<<<<<<< HEAD
                    select_year += list(group_temp['y'][group_temp['TMP_FS']
                                        == group_temp['TMP_FS'].min()].values)

=======
                    # TMP_devの最小が1つの場合 => 代表年として選定

                    select_year += list(group_temp['y'][group_temp['TMP_dev']
                                        == group_temp['TMP_dev'].min()].values)
>>>>>>> cbb133d4
                    break

            else:
                group = group_temp

    return select_year


def _make_EA(df: pd.DataFrame, rep_years: List[int]) -> pd.DataFrame:
    """標準年の作成
    月別に代表的な年から接合した1年間のデータを作成します。

    Args:
      df(pd.DataFrame):
      rep_years(List[int]): 月別の代表的な年

    Returns:
      pd.DataFrame: 標準年のMSMデータフレーム
    """
    df_EA = pd.DataFrame()

    # 月日数
    mdays = [31, 28, 31, 30, 31, 30, 31, 31, 30, 31, 30, 31]

    # 月別に代表的な年のデータを抜き出す
    for month, year in enumerate(rep_years, 1):

        # 当該代表年月の開始日とその次月開始日
        start_date = dt.datetime(int(year), month, 1)
        end_date = start_date + timedelta(days=mdays[month-1])

        # 抜き出した代表データ
        df_temp = df[(start_date <= df.index) & (
            df.index < end_date)].sort_index()

        # 接合
        df_EA = pd.concat([df_EA, df_temp])

    df_EA.loc[:, "date"] = pd.date_range(
        start="1970-01-01", end="1970-12-31 23:00", freq="H")

    return df_EA.set_index("date")


# **** 円滑化処理 ****


def _get_smoothing_months(
    rep_years: List[int]
) -> Generator[int, int, int]:
    """円滑化が必要な月の取得

    Args:
      rep_years(List[int]): 月別の代表的な年

    Returns:
      Generator[int, int, int]: 円滑化が必要な月,前月の代表年,対象月の代表年のタプル
    """
    for i in range(11):

        # 1月から計算
        target = i + 1

        # 前月の代表年
        before_year = int(rep_years[i - 1])

        # 対象月の代表年
        after_year = int(rep_years[i])

        # 前月と対象月では対象月が異なる または 前月が2月かつその代表年が閏年の場合
        if before_year != after_year or (target == 3 and calendar.isleap(int(before_year))):
            yield target, before_year, after_year


def _smooth_month_gaps(after_month: int, before_year: int, after_year: int, df_temp: pd.DataFrame, df_EA: pd.DataFrame):
    """月別に代表的な年からの接合部を滑らかに加工する

    Args:
      after_month(int): 対象月
      after_year(int): 対象月の代表年
      before_year(int): 前月の代表年
      df_temp(pd.DataFrame): 
      df_EA(pd.DataFrame): 
    """
    # [1, 0.92, 0.83, ...., 0.0], [0.0, 0.08, 0.17, 0.25, ..., 1.0]
    before_coef = np.linspace(1, 0, 13, endpoint=True)
    after_coef = np.linspace(0, 1, 13, endpoint=True)

    # 対象月の1970年における対象月の1日
    center = dt.datetime(year=1970, month=int(after_month), day=1, hour=0)

    # 前月の代表年における対象月の1日
    before = dt.datetime(year=int(before_year), month=int(after_month), day=1, hour=0)

    # 対象月の代表年における対象月の1日
    after = dt.datetime(year=int(after_year), month=int(after_month), day=1, hour=0)

    # 12月と1月の結合(年をまたぐ)
    if after_month == 1:

        # 前月の代表年における12月31日18時
        before_start = dt.datetime(year=int(before_year), month=12, day=31, hour=18)

        # 前月の代表年の翌年の1月1日6時
        before_end = dt.datetime(year=int(before_year + 1), month=1, day=1, hour=6)

        # 前月の代表年の12月31日18時から翌年1月1日6時までのMSMデータフレーム
        df_before = df_temp.loc[before_start:before_end, :].copy()

        # 対象月の代表年の前年の12月31日18時
        after_start = dt.datetime(year=int(after_year - 1), month=12, day=31, hour=18)

        # 対象月の代表年の1月1日6時
        after_end = dt.datetime(year=int(after_year), month=1, day=1, hour=6)

        # 対象月の代表年の前年12月31日18時から翌年1月1日6時までのMSMデータフレーム
        df_after = df_temp.loc[after_start:after_end, :].copy()

        # 1970年12月31日18時-23時
        timestamp_12 = dt.datetime(year=1970, month=12, day=31, hour=18)
        timestamp_12 = list(pd.date_range(
            timestamp_12, periods=6, freq="H").values)

        # 1970年1月1日0時-6時
        timestamp_1 = dt.datetime(year=1970, month=1, day=1, hour=0)
        timestamp_1 = list(pd.date_range(
            timestamp_1, periods=7, freq="H").values)

        # 1970年12月31日18時-23時 および 1月1日0時-6時
        timestamp = timestamp_12 + timestamp_1

    # 2月と3月の結合(うるう年の回避)
    elif after_month == 3:

        # 結合する2つの月の若い月(前月)の代表年における2月28日18時(はじまり)
        before_start = dt.datetime(year=int(before_year), month=2, day=28, hour=18)

        # 前月の代表年における3月1日6時(おわり)
        before_end = before + dt.timedelta(hours=6)

        # 前月の代表年における2月28日18時から3月1日6時までのMSMデータフレーム
        df_before = df_temp.loc[before_start:before_end, :].copy()

        # 結合する2つの月の遅い月(対象月)の代表年における2月28日18時(はじまり)
        after_start = dt.datetime(year=int(after_year), month=2, day=28, hour=18)

        # 対象月の代表年における3月1日6時(おわり)
        after_end = after + dt.timedelta(hours=6)

        # 対象月の代表年における2月28日18時から3月1日6時までのMSMデータフレーム
        df_after = df_temp.loc[after_start:after_end, :].copy()

        # MSMデータフレームから2月29日を除外
        df_before = df_before[df_before.index.day != 29]
        df_after = df_after[df_after.index.day != 29]

        # 対象月の1970年における対象月の1日の前日18時から翌日6時まで
        timestamp = pd.date_range(
            center + dt.timedelta(hours=-6), periods=13, freq="H")

    else:
        # 前月の代表年における対象月の1日の前月末日18時
        before_start = before + dt.timedelta(hours=-6)

        # 前月の代表年における対象月の1日6時
        before_end = before + dt.timedelta(hours=6)

        # 前月の代表年における対象月の1日の前月末日18時から1日6時までのMSMデータフレーム
        df_before = df_temp.loc[before_start:before_end, :].copy()

        # 対象月の代表年における対象月の1日の前月末日18時
        after_start = after + dt.timedelta(hours=-6)

        # 対象月の代表年における対象月の1日6時
        after_end = after + dt.timedelta(hours=6)

        # 対象月の代表年における対象月の1日の前月末日18時から1日6時までのMSMデータフレーム
        df_after = df_temp.loc[after_start:after_end, :].copy()

        # 対象月の1970年における対象月の1日の前日18時から翌日6時まで
        timestamp = pd.date_range(
            center + dt.timedelta(hours=-6), periods=13, freq="H")

    # 前月の代表年における月末から翌月にかけての13時間 -> 係数を1,0.92,... と掛ける。
    # 対象月の代表年における前月末18時からの13時間 -> 係数を0,0.08,,... と掛ける。
    # 以上を合算する。
    df_new = \
        df_before.mul(before_coef, axis=0).reset_index(drop=True) + \
        df_after.mul(after_coef, axis=0).reset_index(drop=True)

    # タイムスタンプを上書き
    df_new.loc[:, "date"] = timestamp

    df_EA.loc[timestamp, :] = df_new.set_index("date")<|MERGE_RESOLUTION|>--- conflicted
+++ resolved
@@ -294,19 +294,6 @@
             group_temp = group[group[select] == True]
 
             if group_temp['y'].count() == 0:
-<<<<<<< HEAD
-
-                group_temp = group[group['TMP_FS']
-                            == group['TMP_FS'].min()].copy()
-
-                # TMP_FSの最小が複数残った場合
-                if group_temp['y'].count() != 1:
-                    group = group_temp
-
-                else:
-                    select_year += list(group_temp['y'].values)
-
-=======
                 # group_temp(selectがTrueの年)が0個
                 # =>group(前selectがTrueの年)の中から気温(偏差)が最も小さい年を選定
 
@@ -323,33 +310,15 @@
                     # TMP_devの最小が1つの場合 => 代表年として選定
 
                     select_year += list(group_temp['y'].values)
->>>>>>> cbb133d4
                     break
 
             elif group_temp['y'].count() == 1:
                 # group_temp(selectがTrueの年)が1個 => 代表年として選定
 
                 select_year += list(group_temp['y'].values)
-
                 break
 
             elif select == "w_spd_fs":
-<<<<<<< HEAD
-                group_temp = group[group['TMP_FS']
-                            == group['TMP_FS'].min()].copy()
-
-                # TMP_FSの最小が複数残った場合
-                if group_temp['y'].count() != 1:
-                    group_temp['y_abs'] = abs(group_temp.loc[:,'y'].astype(int)-center_y)                    
-                    group_temp = group_temp[group_temp['y_abs']
-                                            == group_temp['y_abs'].min()]
-
-                    # 対象期間の中心年に近い年が複数残った場合
-                    if group_temp['y'].count() != 1:
-                        select_year += list(group_temp['y'].min()) # 若い年を選択する
-
-                    else:
-=======
                 # 判定指標がw_spd_fs(最後の判定指標)の時 => 気温(偏差)で判定
 
                 # TMP_devが最小の年を抜粋
@@ -370,21 +339,14 @@
                     else:
                         # 対象期間の中心(平均)に近い年が1つ => 代表年として選定
 
->>>>>>> cbb133d4
                         select_year += list(group_temp['y'].values)
                         break
 
                 else:
-<<<<<<< HEAD
-                    select_year += list(group_temp['y'][group_temp['TMP_FS']
-                                        == group_temp['TMP_FS'].min()].values)
-
-=======
                     # TMP_devの最小が1つの場合 => 代表年として選定
 
                     select_year += list(group_temp['y'][group_temp['TMP_dev']
                                         == group_temp['TMP_dev'].min()].values)
->>>>>>> cbb133d4
                     break
 
             else:
